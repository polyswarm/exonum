--- conflicted
+++ resolved
@@ -93,21 +93,13 @@
       cargo fmt -p sandbox -- --write-mode=diff
   ;;
   "clippy-core" )
-<<<<<<< HEAD
-      cd exonum && cargo clippy --features long_benchmarks -- -D warnings
-=======
       cd exonum && cargo clippy --verbose --features long_benchmarks,rocksdb,flame_profile  -- -D warnings
->>>>>>> 6441828b
   ;;
   "clippy-sandbox" )
       cd sandbox && cargo clippy --verbose -- -D warnings
   ;;
   "test-core" )
-<<<<<<< HEAD
-      cargo test --manifest-path exonum/Cargo.toml --tests --lib
-=======
       cargo test --manifest-path exonum/Cargo.toml --verbose --features rocksdb --tests --lib
->>>>>>> 6441828b
   ;;
   "test-sandbox" )
       cargo test -p sandbox --verbose
@@ -121,11 +113,7 @@
       true
   ;;
   "benchmarks" )
-<<<<<<< HEAD
-        RUST_LOG=off cargo bench --manifest-path exonum/Cargo.toml --features long_benchmarks --no-run
-=======
         RUST_LOG=off cargo bench --verbose --manifest-path exonum/Cargo.toml --features rocksdb,long_benchmarks --no-run
->>>>>>> 6441828b
   ;;
 
   esac
