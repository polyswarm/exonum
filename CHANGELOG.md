--- conflicted
+++ resolved
@@ -8,19 +8,15 @@
 ## [Unreleased]
 
 ### Added
-<<<<<<< HEAD
+- Added `patch` method to the `Fork` structure. (#393)
 - Added `StorageValue` implementation for `bool`. (#385)
-
-### Changed
-- `Transaction` `execute` method now takes `ExecutionContext`.
-- `Transaction` `execute` method now can have several logical execution statuses representing by `ExecutionStatus`. (#385)
-=======
-- Added `patch` method to the `Fork` structure. (#393)
+- Added `StorageValue` implementation for `bool`. (#385)
 
 ### Changed
 - Changed iterators over `Patch` and `Changes` data into custom types instead of standard collection iterators. (#393)
 - Fixed typo in `SparceListIndexKeys` and `SparceListIndexValues` (#398)
->>>>>>> 257b4e68
+- `Transaction` `execute` method now takes `ExecutionContext`.
+- `Transaction` `execute` method now can have several logical execution statuses representing by `ExecutionStatus`. (#385)
 
 ## 0.4 - 2017-12-08
 
