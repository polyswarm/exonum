use vec_map::VecMap;
use byteorder::{ByteOrder, LittleEndian};
use mount::Mount;

use std::sync::Arc;
use std::collections::BTreeMap;
use std::mem;

use crypto::{self, Hash};
use messages::{RawMessage, Precommit, CONSENSUS as CORE_SERVICE};
use node::{State, TxPool};
use storage::{Patch, Database, Fork, Error, Map, List, Storage, View as StorageView};

pub use self::block::{Block, SCHEMA_MAJOR_VERSION};
pub use self::schema::{Schema, TxLocation, gen_prefix};
pub use self::genesis::GenesisConfig;
pub use self::config::{StoredConfiguration, ConsensusConfig};
pub use self::service::{Service, Transaction, NodeState, ApiContext};

#[macro_use]
mod spec;
mod block;
mod schema;
mod genesis;
mod service;

pub mod config;

#[derive(Clone)]
pub struct Blockchain {
    db: Storage,
    service_map: Arc<VecMap<Box<Service>>>,
}

impl Blockchain {
    pub fn new(db: Storage, services: Vec<Box<Service>>) -> Blockchain {
        let mut service_map = VecMap::new();
        for service in services {
            let id = service.service_id() as usize;
            if service_map.contains_key(id) {
                panic!("Services have already contain service with id={}, please change it.",
                       id);
            }
            service_map.insert(id, service);
        }

        Blockchain {
            db: db,
            service_map: Arc::new(service_map),
        }
    }

    pub fn view(&self) -> StorageView {
        self.db.fork()
    }

    pub fn tx_from_raw(&self, raw: RawMessage) -> Option<Box<Transaction>> {
        let id = raw.service_id() as usize;
        self.service_map
            .get(id)
            .and_then(|service| service.tx_from_raw(raw).ok())
    }

    pub fn merge(&self, patch: &Patch) -> Result<(), Error> {
        self.db.merge(patch)
    }

    pub fn last_hash(&self) -> Result<Hash, Error> {
        Ok(Schema::new(&self.view())
               .block_hashes_by_height()
               .last()?
               .unwrap_or_else(Hash::default))
    }

    pub fn last_block(&self) -> Result<Block, Error> {
        Ok(Schema::new(&self.view()).last_block()?.unwrap())
    }

    pub fn create_genesis_block(&self, cfg: GenesisConfig) -> Result<(), Error> {
        let mut config_propose = StoredConfiguration {
            previous_cfg_hash: Hash::zero(),
            actual_from: 0,
            validators: cfg.validators,
            consensus: cfg.consensus,
            services: BTreeMap::new(),
        };

        let patch = {
            let view = self.view();
            // Update service tables
            for (id, service) in self.service_map.iter() {
                let cfg = service.handle_genesis_block(&view)?;
                config_propose.services.insert(format!("{}", id), cfg);
            }
            // Commit actual configuration
            {
                let schema = Schema::new(&view);
                if let Some(block_hash) = schema.block_hash_by_height(0)? {
                    // TODO create genesis block for MemoryDB and compare in hash with zero block
                    // panic!("Genesis block is already created");
                    let _ = block_hash;
                    return Ok(());
                }
                schema.commit_configuration(config_propose)?;
            };
            self.merge(&view.changes())?;
            self.create_patch(0, 0, 0, &[], &BTreeMap::new())?.1
        };
        self.merge(&patch)?;
        Ok(())
    }

    pub fn service_table_unique_key(service_id: u16, table_idx: usize) -> Hash {
        debug_assert!(table_idx <= u16::max_value() as usize);
        let size = mem::size_of::<u16>();
        let mut vec = vec![0; 2 * size];
        LittleEndian::write_u16(&mut vec[0..size], service_id);
        LittleEndian::write_u16(&mut vec[size..2 * size], table_idx as u16);
        crypto::hash(&vec)
    }

    pub fn create_patch(&self,
                        network_id: u8,
                        proposer_id: u32,
                        height: u64,
                        tx_hashes: &[Hash],
                        pool: &TxPool)
                        -> Result<(Hash, Patch), Error> {
        // Create fork
        let fork = self.view();
        // Create database schema
        let schema = Schema::new(&fork);
        // Get last hash
        let last_hash = self.last_hash()?;
        // Save & execute transactions
        for (index, hash) in tx_hashes.iter().enumerate() {
            let tx = &pool[hash];
            tx.execute(&fork)?;
            schema.transactions().put(hash, tx.raw().clone()).unwrap();
            schema.block_txs(height).append(*hash).unwrap();
            let location = TxLocation::new(height, index as u64);
            schema.tx_location_by_tx_hash().put(hash, location).unwrap();
        }
        // Get tx hash
        let tx_hash = schema.block_txs(height).root_hash()?;
        // Get txs length
        let txs_length = schema.block_txs(height).len()?;
        // Get state hash
        let state_hash = {
            let sum_table = schema.state_hash_aggregator();
            let vec_core_state = schema.core_state_hash()?;
            for (idx, core_table_hash) in vec_core_state.into_iter().enumerate() {
                let key = Blockchain::service_table_unique_key(CORE_SERVICE, idx);
                sum_table.put(&key, core_table_hash)?;
            }
            for service in self.service_map.values() {
                let service_id = service.service_id();
                let vec_service_state = service.state_hash(&fork)?;
                for (idx, service_table_hash) in vec_service_state.into_iter().enumerate() {
                    let key = Blockchain::service_table_unique_key(service_id, idx);
                    sum_table.put(&key, service_table_hash)?;
                }
            }
            sum_table.root_hash()?
        };

        // Create block
<<<<<<< HEAD
        let block = Block::new(SCHEMA_MAJOR_VERSION,
                               network_id,
                               proposer_id,
                               height,
                               &last_hash,
                               &tx_hash,
                               &state_hash);
=======
        let block = Block::new(height, round, txs_length, &last_hash, &tx_hash, &state_hash);
>>>>>>> 137b61c2
        trace!("execute block = {:?}", block);
        // Eval block hash
        let block_hash = block.hash();
        // Update height
        // TODO: check that height == propose.height
        schema.block_hashes_by_height().append(block_hash).is_ok();
        // Save block
        schema.blocks().put(&block_hash, block).is_ok();
        Ok((block_hash, fork.changes()))
    }

    #[cfg_attr(feature="flame_profile", flame)]
    pub fn commit<'a, I>(&self,
                         state: &mut State,
                         block_hash: Hash,
                         precommits: I)
                         -> Result<Vec<Box<Transaction>>, Error>
        where I: Iterator<Item = &'a Precommit>
    {
        let (patch, txs) = {
            let view = {
                let patch = state.block(&block_hash).unwrap().patch();
                let view = self.db.fork();
                view.merge(patch);
                view
            };

            let schema = Schema::new(&view);
            for precommit in precommits {
                schema.precommits(&block_hash).append(precommit.clone())?;
            }

            state.update_config(schema.actual_configuration()?);

            let mut node_state = NodeState::new(state, &view);
            for service in self.service_map.values() {
                service.handle_commit(&mut node_state)?;
            }
            (view.changes(), node_state.transactions())
        };
        self.merge(&patch)?;
        Ok(txs)
    }

    pub fn mount_public_api(&self, context: &ApiContext) -> Mount {
        let mut mount = Mount::new();
        for service in self.service_map.values() {
            if let Some(handler) = service.public_api_handler(context) {
                mount.mount(service.service_name(), handler);
            }
        }
        mount
    }

    pub fn mount_private_api(&self, context: &ApiContext) -> Mount {
        let mut mount = Mount::new();
        for service in self.service_map.values() {
            if let Some(handler) = service.private_api_handler(context) {
                mount.mount(service.service_name(), handler);
            }
        }
        mount
    }
}

#[cfg(test)]
mod test {
    #[test]
    fn test_u64() {
        storage_value! {
            struct Test {
                const SIZE = 8;
                field some_test:u64 [0 => 8]
            }
        }
        let test_data = r##"{"some_test":"1234"}"##;
        let test = Test::new(1234);
        let data = ::serialize::json::reexport::to_string(&test).unwrap();
        println!("{:?}", data);
        assert_eq!(data, test_data);
    }

    #[test]
    fn test_system_time() {
    use std::time::{SystemTime, UNIX_EPOCH};
        storage_value! {
            struct Test {
                const SIZE = 12;
                field some_test:SystemTime [0 => 12]
            }
        }
        let test_data = r##"{"some_test":{"secs":"0","nanos":0}}"##;


        let test = Test::new(UNIX_EPOCH);
        let data = ::serialize::json::reexport::to_string(&test).unwrap();
        assert_eq!(data, test_data);
    }


}<|MERGE_RESOLUTION|>--- conflicted
+++ resolved
@@ -143,8 +143,8 @@
         }
         // Get tx hash
         let tx_hash = schema.block_txs(height).root_hash()?;
-        // Get txs length
-        let txs_length = schema.block_txs(height).len()?;
+        // Get tx count
+        let tx_count = schema.block_txs(height).len()?;
         // Get state hash
         let state_hash = {
             let sum_table = schema.state_hash_aggregator();
@@ -165,17 +165,14 @@
         };
 
         // Create block
-<<<<<<< HEAD
         let block = Block::new(SCHEMA_MAJOR_VERSION,
                                network_id,
                                proposer_id,
                                height,
+                               tx_count,
                                &last_hash,
                                &tx_hash,
                                &state_hash);
-=======
-        let block = Block::new(height, round, txs_length, &last_hash, &tx_hash, &state_hash);
->>>>>>> 137b61c2
         trace!("execute block = {:?}", block);
         // Eval block hash
         let block_hash = block.hash();
