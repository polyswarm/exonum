--- conflicted
+++ resolved
@@ -70,12 +70,9 @@
 pub mod encoding;
 #[macro_use]
 pub mod messages;
-<<<<<<< HEAD
 #[macro_use]
 pub mod helpers;
-=======
 pub mod crypto;
->>>>>>> 32842d72
 #[doc(hidden)]
 pub mod events;
 pub mod node;
