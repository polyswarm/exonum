// Copyright 2017 The Exonum Team
//
// Licensed under the Apache License, Version 2.0 (the "License");
// you may not use this file except in compliance with the License.
// You may obtain a copy of the License at
//
//   http://www.apache.org/licenses/LICENSE-2.0
//
// Unless required by applicable law or agreed to in writing, software
// distributed under the License is distributed on an "AS IS" BASIS,
// WITHOUT WARRANTIES OR CONDITIONS OF ANY KIND, either express or implied.
// See the License for the specific language governing permissions and
// limitations under the License.

//! Exonum node that performs consensus algorithm.
//!
//! For details about consensus message handling see messages module documentation.

use toml::Value;
use router::Router;
use mount::Mount;
use iron::{Chain, Iron};
use futures::{Future, Sink};
use futures::sync::mpsc;
use tokio_core::reactor::Core;

use std::io;
use std::thread;
use std::net::SocketAddr;
use std::time::{Duration, SystemTime};
use std::collections::BTreeMap;
use std::fmt;

<<<<<<< HEAD
use crypto::{self, PublicKey, SecretKey, Hash};
use events::{Events, Reactor, NetworkConfiguration, Event, EventsConfiguration, Channel,
             MioChannel, Network, EventLoop, Milliseconds, EventHandler, Result as EventsResult,
             Error as EventsError};
use blockchain::{SharedNodeState, Blockchain, Schema, GenesisConfig, Transaction, ApiContext};
use messages::{Connect, RawMessage, Message};
use api::{Api, public, private};
use helpers::{Height, Round, ValidatorId};
=======
use crypto::{self, Hash, PublicKey, SecretKey};
use blockchain::{ApiContext, Blockchain, GenesisConfig, Schema, SharedNodeState, Transaction};
use api::{private, public, Api};
use messages::{Connect, Message, RawMessage};
use events::{NetworkRequest, TimeoutRequest, NetworkEvent};
use events::{HandlerPart, NetworkConfiguration, NetworkPart, TimeoutsPart};
use events::error::{into_other, other_error, LogError, log_error};
use helpers::{Height, Milliseconds, Round, ValidatorId};
>>>>>>> 00cf5720

pub use self::state::{RequestData, State, TxPool, ValidatorState};
pub use self::whitelist::Whitelist;

mod events;
mod basic;
mod consensus;
mod requests;
mod whitelist;
pub mod state; // TODO: temporary solution to get access to WAIT consts (ECR-167)
pub mod timeout_adjuster;

/// External messages.
#[derive(Debug)]
pub enum ExternalMessage {
    /// Add new connection
    PeerAdd(SocketAddr),
    /// Transaction that implements the `Transaction` trait.
    Transaction(Box<Transaction>),
}

/// Node timeout types.
#[derive(Debug, PartialEq, Eq, PartialOrd, Ord)]
pub enum NodeTimeout {
    /// Status timeout with the current height.
    Status(Height),
    /// Round timeout.
    Round(Height, Round),
    /// `RequestData` timeout.
    Request(RequestData, Option<PublicKey>),
    /// Propose timeout.
    Propose(Height, Round),
    /// Update api shared state.
    UpdateApiState,
    /// Exchange peers timeout.
    PeerExchange,
}

/// A helper trait that provides the node with information about the state of the system such
/// as current time or listen address.
pub trait SystemStateProvider: 'static + ::std::fmt::Debug {
    /// Returns the current address that the node listens on.
    fn listen_address(&self) -> SocketAddr;
    /// Return the current system time.
    fn current_time(&self) -> SystemTime;
}

/// Transactions sender.
#[derive(Clone)]
pub struct ApiSender(pub mpsc::Sender<ExternalMessage>);

/// Handler that that performs consensus algorithm.
pub struct NodeHandler {
    /// State of the `NodeHandler`.
    pub state: State,
    /// Shared api state
    pub api_state: SharedNodeState,
    /// System state
    pub system_state: Box<SystemStateProvider>,
    /// Channel for messages and timeouts.
    pub channel: NodeSender,
    /// Blockchain.
    pub blockchain: Blockchain,
    /// Known peer addresses.
    // TODO: move this into peer exchange service
    pub peer_discovery: Vec<SocketAddr>,
}

/// Service configuration.
#[derive(Clone, Debug, Serialize, Deserialize)]
pub struct ServiceConfig {
    /// Service public key.
    pub service_public_key: PublicKey,
    /// Service secret key.
    pub service_secret_key: SecretKey,
}

/// Listener config.
#[derive(Clone, Debug, Serialize, Deserialize)]
pub struct ListenerConfig {
    /// Public key.
    pub consensus_public_key: PublicKey,
    /// Secret key.
    pub consensus_secret_key: SecretKey,
    /// Whitelist.
    pub whitelist: Whitelist,
    /// Socket address.
    pub address: SocketAddr,
}

/// An api configuration options.
#[derive(Clone, Debug, Serialize, Deserialize)]
pub struct NodeApiConfig {
    /// Timeout to update api state.
    pub state_update_timeout: usize,
    /// Enable api endpoints for the `blockchain_explorer` on public api address.
    pub enable_blockchain_explorer: bool,
    /// Listen address for public api endpoints.
    pub public_api_address: Option<SocketAddr>,
    /// Listen address for private api endpoints.
    pub private_api_address: Option<SocketAddr>,
}

impl Default for NodeApiConfig {
    fn default() -> NodeApiConfig {
        NodeApiConfig {
            state_update_timeout: 10_000,
            enable_blockchain_explorer: true,
            public_api_address: None,
            private_api_address: None,
        }
    }
}

/// Events pool capacities.
#[derive(Clone, Debug, Serialize, Deserialize)]
pub struct EventsPoolCapacity {
    /// Maximum number of queued outgoing network messages.
    pub network_requests_capacity: usize,
    /// Maximum number of queued incoming network messages.
    pub network_events_capacity: usize,
    /// Maximum number of queued timeout requests.
    pub timeout_requests_capacity: usize,
    /// Maximum number of queued requests from api.
    pub api_requests_capacity: usize,
}

impl Default for EventsPoolCapacity {
    fn default() -> EventsPoolCapacity {
        EventsPoolCapacity {
            network_requests_capacity: 512,
            network_events_capacity: 512,
            timeout_requests_capacity: 128,
            api_requests_capacity: 1024,
        }
    }
}


/// Memory pool configuration parameters.
#[derive(Clone, Debug, Serialize, Deserialize)]
pub struct MemoryPoolConfig {
    /// Maximum number of uncommited transactions.
    pub tx_pool_capacity: usize,
    /// Sets the maximum number of messages that can be buffered on the event loop's
    /// notification channel before a send will fail.
    pub events_pool_capacity: EventsPoolCapacity,
}

impl Default for MemoryPoolConfig {
    fn default() -> MemoryPoolConfig {
        MemoryPoolConfig {
            tx_pool_capacity: 100_000,
            events_pool_capacity: EventsPoolCapacity::default(),
        }
    }
}

/// Configuration for the `Node`.
#[derive(Clone, Debug, Serialize, Deserialize)]
pub struct NodeConfig {
    /// Initial config that will be written in the first block.
    pub genesis: GenesisConfig,
    /// Network listening address.
    pub listen_address: SocketAddr,
    /// Remote Network address used by this node.
    pub external_address: Option<SocketAddr>,
    /// Network configuration.
    pub network: NetworkConfiguration,
    /// Peer addresses.
    pub peers: Vec<SocketAddr>,
    /// Consensus public key.
    pub consensus_public_key: PublicKey,
    /// Consensus secret key.
    pub consensus_secret_key: SecretKey,
    /// Service public key.
    pub service_public_key: PublicKey,
    /// Service secret key.
    pub service_secret_key: SecretKey,
    /// Node's whitelist.
    pub whitelist: Whitelist,
    /// Api configuration.
    pub api: NodeApiConfig,
    /// Memory pool configuration.
    pub mempool: MemoryPoolConfig,
    /// Additional config, usable for services.
    pub services_configs: BTreeMap<String, Value>,
}

/// Configuration for the `NodeHandler`.
#[derive(Debug, Clone)]
pub struct Configuration {
    /// Current node socket address, public and secret keys.
    pub listener: ListenerConfig,
    /// Service configuration.
    pub service: ServiceConfig,
    /// Network configuration.
    pub network: NetworkConfiguration,
    /// Known peer addresses.
    pub peer_discovery: Vec<SocketAddr>,
    /// Memory pool configuration.
    pub mempool: MemoryPoolConfig,
}

/// Channel for messages and timeouts requests.
#[derive(Debug, Clone)]
pub struct NodeSender {
    /// Timeout requests sender.
    pub timeout_requests: mpsc::Sender<TimeoutRequest>,
    /// Network requests sender.
    pub network_requests: mpsc::Sender<NetworkRequest>,
}

impl NodeHandler {
    /// Creates `NodeHandler` using specified `Configuration`.
    pub fn new(
        blockchain: Blockchain,
        external_address: SocketAddr,
        sender: NodeSender,
        system_state: Box<SystemStateProvider>,
        config: Configuration,
        api_state: SharedNodeState,
    ) -> Self {
        // FIXME: remove unwraps here, use FATAL log level instead
        let (last_hash, last_height) = {
            let block = blockchain.last_block();
            (block.hash(), block.height().next())
        };

        let snapshot = blockchain.snapshot();

        let stored = Schema::new(&snapshot).actual_configuration();
        info!("Creating a node with config: {:#?}", stored);

        let validator_id = stored
            .validator_keys
            .iter()
            .position(|pk| {
                pk.consensus_key == config.listener.consensus_public_key
            })
            .map(|id| ValidatorId(id as u16));
        info!("Validator id = '{:?}'", validator_id);
        let connect = Connect::new(
            &config.listener.consensus_public_key,
            external_address,
            system_state.current_time(),
            &config.listener.consensus_secret_key,
        );

        let mut whitelist = config.listener.whitelist;
        whitelist.set_validators(stored.validator_keys.iter().map(|x| x.consensus_key));
        let mut state = State::new(
            validator_id,
            config.listener.consensus_public_key,
            config.listener.consensus_secret_key,
            config.service.service_public_key,
            config.service.service_secret_key,
            config.mempool.tx_pool_capacity,
            whitelist,
            stored,
            connect,
            last_hash,
            last_height,
            system_state.current_time(),
        );

        // Adjust propose timeout for the first time.
        state.adjust_timeout(&*snapshot);

        NodeHandler {
            blockchain,
            api_state,
            system_state,
            state,
            channel: sender,
            peer_discovery: config.peer_discovery,
        }
    }

    /// Return internal `SharedNodeState`
    pub fn api_state(&self) -> &SharedNodeState {
        &self.api_state
    }

    /// Returns value of the `round_timeout` field from the current `ConsensusConfig`.
    pub fn round_timeout(&self) -> Milliseconds {
        self.state().consensus_config().round_timeout
    }

    /// Returns value of the `status_timeout` field from the current `ConsensusConfig`.
    pub fn status_timeout(&self) -> Milliseconds {
        self.state().consensus_config().status_timeout
    }

    /// Returns value of the `peers_timeout` field from the current `ConsensusConfig`.
    pub fn peers_timeout(&self) -> Milliseconds {
        self.state().consensus_config().peers_timeout
    }

    /// Returns value of the `txs_block_limit` field from the current `ConsensusConfig`.
    pub fn txs_block_limit(&self) -> u32 {
        self.state().consensus_config().txs_block_limit
    }

    /// Returns `State` of the node.
    pub fn state(&self) -> &State {
        &self.state
    }

    /// Performs node initialization, so it starts consensus process from the first round.
    pub fn initialize(&mut self) {
        let addr = self.system_state.listen_address();
        info!("Start listening address={}", addr);
        for address in &self.peer_discovery.clone() {
            if address == &self.system_state.listen_address() {
                continue;
            }
            self.connect(address);
            info!("Trying to connect with peer {}", address);
        }

        let round = Round::first();
        self.state.jump_round(round);
        info!("Jump to round {}", round);

        self.add_round_timeout();
        self.add_status_timeout();
        self.add_peer_exchange_timeout();
        self.add_update_api_state_timeout();
    }

    /// Sends the given message to a peer by its id.
<<<<<<< HEAD
    pub fn send_to_validator(&mut self, id: u32, message: &RawMessage) {
        if id as usize >= self.state.validators().len() {
            error!("Invalid validator id: {}", id);
        } else {
            let public_key = self.state.validators()[id as usize].consensus_key;
            self.send_to_peer(public_key, message);
        }
=======
    pub fn send_to_validator(&self, id: u32, message: &RawMessage) {
        // TODO: check validator id
        let public_key = self.state.validators()[id as usize].consensus_key;
        self.send_to_peer(public_key, message);
>>>>>>> 00cf5720
    }

    /// Sends the given message to a peer by its public key.
    pub fn send_to_peer(&self, public_key: PublicKey, message: &RawMessage) {
        if let Some(conn) = self.state.peers().get(&public_key) {
            self.send_to_addr(&conn.addr(), message);
        } else {
            warn!("Hasn't connection with peer {:?}", public_key);
        }
    }

    /// Sends `RawMessage` to the specified address.
    pub fn send_to_addr(&self, address: &SocketAddr, message: &RawMessage) {
        trace!("Send to address: {}", address);
        let request = NetworkRequest::SendMessage(*address, message.clone());
        self.channel
            .network_requests
            .clone()
            .send(request)
            .wait()
            .log_error();
    }

    /// Broadcasts given message to all peers.
<<<<<<< HEAD
    pub fn broadcast(&mut self, message: &Message) {
        for conn in self.state.peers().values() {
            trace!("Send to address: {}", conn.addr());
            self.channel.send_to(&conn.addr(), message.raw().clone());
=======
    // TODO: use Into<RawMessage>
    pub fn broadcast(&self, message: &RawMessage) {
        for conn in self.state.peers().values() {
            let addr = conn.addr();
            self.send_to_addr(&addr, message);
>>>>>>> 00cf5720
        }
    }

    /// Performs connection to the specified network address.
    pub fn connect(&self, address: &SocketAddr) {
        let connect = self.state.our_connect_message().clone();
        self.send_to_addr(address, connect.raw());
    }

    /// Add timeout request.
    pub fn add_timeout(&self, timeout: NodeTimeout, time: SystemTime) {
        let request = TimeoutRequest(time, timeout);
        self.channel
            .timeout_requests
            .clone()
            .send(request)
            .wait()
            .log_error();
    }

    /// Adds request timeout if it isn't already requested.
    pub fn request(&mut self, data: RequestData, peer: PublicKey) {
        let is_new = self.state.request(data.clone(), peer);
        if is_new {
            self.add_request_timeout(data, None);
        }
    }

    /// Adds `NodeTimeout::Round` timeout to the channel.
    pub fn add_round_timeout(&self) {
        let time = self.round_start_time(self.state.round().next());
        trace!(
            "ADD ROUND TIMEOUT: time={:?}, height={}, round={}",
            time,
            self.state.height(),
            self.state.round()
        );
        let timeout = NodeTimeout::Round(self.state.height(), self.state.round());
        self.add_timeout(timeout, time);
    }

    /// Adds `NodeTimeout::Propose` timeout to the channel.
    pub fn add_propose_timeout(&self) {
        let adjusted_timeout = self.state.propose_timeout();
        let time = self.round_start_time(self.state.round()) +
            Duration::from_millis(adjusted_timeout);

        trace!(
            "ADD PROPOSE TIMEOUT: time={:?}, height={}, round={}",
            time,
            self.state.height(),
            self.state.round()
        );
        let timeout = NodeTimeout::Propose(self.state.height(), self.state.round());
        self.add_timeout(timeout, time);
    }

    /// Adds `NodeTimeout::Status` timeout to the channel.
    pub fn add_status_timeout(&self) {
        let time = self.system_state.current_time() + Duration::from_millis(self.status_timeout());
        self.add_timeout(NodeTimeout::Status(self.state.height()), time);
    }

    /// Adds `NodeTimeout::Request` timeout with `RequestData` to the channel.
    pub fn add_request_timeout(&self, data: RequestData, peer: Option<PublicKey>) {
        trace!("ADD REQUEST TIMEOUT");
        let time = self.system_state.current_time() + data.timeout();
        self.add_timeout(NodeTimeout::Request(data, peer), time);
    }

    /// Adds `NodeTimeout::PeerExchange` timeout to the channel.
    pub fn add_peer_exchange_timeout(&self) {
        trace!("ADD PEER EXCHANGE TIMEOUT");
        let time = self.system_state.current_time() + Duration::from_millis(self.peers_timeout());
        self.add_timeout(NodeTimeout::PeerExchange, time);
    }

    /// Adds `NodeTimeout::UpdateApiState` timeout to the channel.
    pub fn add_update_api_state_timeout(&self) {
        let time = self.system_state.current_time() +
            Duration::from_millis(self.api_state().state_update_timeout());
        self.add_timeout(NodeTimeout::UpdateApiState, time);
    }

    /// Returns hash of the last block.
    pub fn last_block_hash(&self) -> Hash {
        self.blockchain.last_block().hash()
    }

    /// Returns start time of the requested round.
    pub fn round_start_time(&self, round: Round) -> SystemTime {
        let previous_round: u64 = round.previous().into();
        let ms = previous_round * self.round_timeout();
        self.state.height_start_time() + Duration::from_millis(ms)
    }
}

impl fmt::Debug for NodeHandler {
    fn fmt(&self, f: &mut fmt::Formatter) -> fmt::Result {
        write!(
            f,
            "NodeHandler {{ channel: Channel {{ .. }}, blockchain: {:?}, peer_discovery: {:?} }}",
            self.blockchain,
            self.peer_discovery
        )
    }
}

/// `TransactionSend` represents interface for sending transactions. For details see `ApiSender`
/// implementation.
pub trait TransactionSend: Send + Sync {
    /// Sends transaction. This can include transaction verification.
    fn send(&self, tx: Box<Transaction>) -> io::Result<()>;
}

impl ApiSender {
    /// Creates new `ApiSender` with given channel.
    pub fn new(inner: mpsc::Sender<ExternalMessage>) -> ApiSender {
        ApiSender(inner)
    }

    /// Addr peer to peer list
    pub fn peer_add(&self, addr: SocketAddr) -> io::Result<()> {
        let msg = ExternalMessage::PeerAdd(addr);
        self.0.clone().send(msg).wait().map(drop).map_err(
            into_other,
        )
    }
}

impl TransactionSend for ApiSender {
    fn send(&self, tx: Box<Transaction>) -> io::Result<()> {
        if !tx.verify() {
            let msg = "Unable to verify transaction";
            return Err(io::Error::new(io::ErrorKind::Other, msg));
        }
        let msg = ExternalMessage::Transaction(tx);
        self.0.clone().send(msg).wait().map(drop).map_err(
            into_other,
        )
    }
}

impl fmt::Debug for ApiSender {
    fn fmt(&self, f: &mut fmt::Formatter) -> fmt::Result {
        f.pad("ApiSender { .. }")
    }
}

/// Default system state provider implementation which just uses `SystemTime::now`
/// to get current time.
#[derive(Debug)]
pub struct DefaultSystemState(pub SocketAddr);

impl SystemStateProvider for DefaultSystemState {
    fn listen_address(&self) -> SocketAddr {
        self.0
    }
    fn current_time(&self) -> SystemTime {
        SystemTime::now()
    }
}

/// Channel between the `NodeHandler` and events source.
#[derive(Debug)]
pub struct NodeChannel {
    /// Channel for network requests.
    pub network_requests: (mpsc::Sender<NetworkRequest>, mpsc::Receiver<NetworkRequest>),
    /// Channel for timeout requests.
    pub timeout_requests: (mpsc::Sender<TimeoutRequest>, mpsc::Receiver<TimeoutRequest>),
    /// Channel for api requests.
    pub api_requests: (mpsc::Sender<ExternalMessage>, mpsc::Receiver<ExternalMessage>),
    /// Channel for network events.
    pub network_events: (mpsc::Sender<NetworkEvent>, mpsc::Receiver<NetworkEvent>),
    /// Channel for timeout events.
    pub timeout_events: (mpsc::Sender<NodeTimeout>, mpsc::Receiver<NodeTimeout>),
}

const PROFILE_ENV_VARIABLE_NAME: &'static str = "EXONUM_PROFILE_FILENAME";

/// Node that contains handler (`NodeHandler`) and `NodeApiConfig`.
#[derive(Debug)]
pub struct Node {
    api_options: NodeApiConfig,
    network_config: NetworkConfiguration,
    handler: NodeHandler,
    channel: NodeChannel,
}

impl NodeChannel {
    /// Creates `NodeChannel` with the given pool capacitites.
    pub fn new(buffer_sizes: EventsPoolCapacity) -> NodeChannel {
        NodeChannel {
            network_requests: mpsc::channel(buffer_sizes.network_requests_capacity),
            timeout_requests: mpsc::channel(buffer_sizes.timeout_requests_capacity),
            timeout_events: mpsc::channel(buffer_sizes.timeout_requests_capacity),
            api_requests: mpsc::channel(buffer_sizes.api_requests_capacity),
            network_events: mpsc::channel(buffer_sizes.network_events_capacity),
        }
    }

    /// Returns the channel for sending timeouts and networks requests.
    pub fn node_sender(&self) -> NodeSender {
        NodeSender {
            timeout_requests: self.timeout_requests.0.clone(),
            network_requests: self.network_requests.0.clone(),
        }
    }
}

impl Node {
    /// Creates node for the given blockchain and node configuration.
    pub fn new(mut blockchain: Blockchain, node_cfg: NodeConfig) -> Self {
        crypto::init();

        if cfg!(feature = "flame_profile") {
            ::exonum_profiler::init_handler(
                ::std::env::var(PROFILE_ENV_VARIABLE_NAME).expect(&format!(
                    "You compiled exonum with profiling support, but {}",
                    PROFILE_ENV_VARIABLE_NAME
                )),
            )
        };

        blockchain
            .create_genesis_block(node_cfg.genesis.clone())
            .unwrap();


        let config = Configuration {
            listener: ListenerConfig {
                consensus_public_key: node_cfg.consensus_public_key,
                consensus_secret_key: node_cfg.consensus_secret_key,
                whitelist: node_cfg.whitelist,
                address: node_cfg.listen_address,
            },
            service: ServiceConfig {
                service_public_key: node_cfg.service_public_key,
                service_secret_key: node_cfg.service_secret_key,
            },
            mempool: node_cfg.mempool,
            network: node_cfg.network,
            peer_discovery: node_cfg.peers,
        };

        let external_address = if let Some(v) = node_cfg.external_address {
            v
        } else {
            warn!("Could not find 'external_address' in the config, using 'listen_address'");
            node_cfg.listen_address
        };
        let api_state = SharedNodeState::new(node_cfg.api.state_update_timeout as u64);
        let system_state = Box::new(DefaultSystemState(node_cfg.listen_address));
        let channel = NodeChannel::new(config.mempool.events_pool_capacity.clone());
        let network_config = config.network;
        let handler = NodeHandler::new(
            blockchain,
            external_address,
            channel.node_sender(),
            system_state,
            config,
            api_state,
        );
        Node {
            api_options: node_cfg.api,
            handler,
            channel,
            network_config,
        }
    }

    /// Launches only consensus messages handler.
    /// This may be used if you want to customize api with the `ApiContext`.
    pub fn run_handler(mut self) -> io::Result<()> {
        self.handler.initialize();

        let (handler_part, network_part, timeouts_part) = self.into_reactor();

        let network_thread = thread::spawn(move || {
            let mut core = Core::new()?;
            let handle = core.handle();
            core.handle().spawn(
                timeouts_part.run(handle).map_err(log_error),
            );
            let network_handler = network_part.run(core.handle());
            core.run(network_handler).map(drop).map_err(|e| {
                other_error(&format!("An error in the `Network` thread occured: {}", e))
            })
        });

        let mut core = Core::new()?;
        core.run(handler_part.run()).map_err(|_| {
            other_error("An error in the `Handler` thread occured")
        })?;
        network_thread.join().unwrap()
    }

    /// A generic implementation that launches `Node` and optionally creates threads
    /// for public and private api handlers.
    /// Explorer api prefix is `/api/explorer`
    /// Public api prefix is `/api/services/{service_name}`
    /// Private api prefix is `/api/services/{service_name}`
    pub fn run(self) -> io::Result<()> {
        let blockchain = self.handler().blockchain.clone();
        let api_sender = self.channel();

        let private_config_api_thread = match self.api_options.private_api_address {
            Some(listen_address) => {
                let api_context = ApiContext::new(&self);
                let mut mount = Mount::new();
                mount.mount("api/services", api_context.mount_private_api());
                let shared_api_state = self.handler().api_state().clone();
                let mut router = Router::new();
                let node_info =
                    private::NodeInfo::new(blockchain.service_map().iter().map(|(_, s)| s));
                let system_api = private::SystemApi::new(
                    node_info,
                    blockchain.clone(),
                    shared_api_state,
                    api_sender,
                );
                system_api.wire(&mut router);
                mount.mount("api/system", router);

                let thread = thread::spawn(move || {
                    info!("Private exonum api started on {}", listen_address);
                    let chain = Chain::new(mount);
                    Iron::new(chain).http(listen_address).unwrap();
                });
                Some(thread)
            }
            None => None,
        };
        let public_config_api_thread = match self.api_options.public_api_address {
            Some(listen_address) => {
                let api_context = ApiContext::new(&self);
                let mut mount = Mount::new();
                mount.mount("api/services", api_context.mount_public_api());

                let mut router = Router::new();
                let pool = self.state().transactions().clone();
                let system_api = public::SystemApi::new(pool, blockchain.clone());
                system_api.wire(&mut router);
                mount.mount("api/system", router);
                if self.api_options.enable_blockchain_explorer {
                    let mut router = Router::new();
                    let explorer_api = public::ExplorerApi::new(blockchain);
                    explorer_api.wire(&mut router);
                    mount.mount("api/explorer", router);
                }

                let thread = thread::spawn(move || {
                    info!("Public exonum api started on {}", listen_address);

                    let chain = Chain::new(mount);
                    Iron::new(chain).http(listen_address).unwrap();
                });
                Some(thread)
            }
            None => None,
        };

        self.run_handler()?;

        if let Some(private_config_api_thread) = private_config_api_thread {
            private_config_api_thread.join().unwrap();
        }
        if let Some(public_config_api_thread) = public_config_api_thread {
            public_config_api_thread.join().unwrap();
        }

        Ok(())
    }

    fn into_reactor(self) -> (HandlerPart<NodeHandler>, NetworkPart, TimeoutsPart) {
        let connect_message = self.state().our_connect_message().clone();
        let (network_tx, network_rx) = self.channel.network_events;
        let timeout_requests_rx = self.channel.timeout_requests.1;

        let network_part = NetworkPart {
            our_connect_message: connect_message,
            listen_address: self.handler.system_state.listen_address(),
            network_requests: self.channel.network_requests,
            network_tx: network_tx,
            network_config: self.network_config,
        };

        let (timeout_tx, timeout_rx) = self.channel.timeout_events;
        let handler_part = HandlerPart {
            handler: self.handler,
            timeout_rx,
            network_rx: network_rx,
            api_rx: self.channel.api_requests.1,
        };

        let timeouts_part = TimeoutsPart {
            timeout_tx,
            timeout_requests_rx,
        };
        (handler_part, network_part, timeouts_part)
    }

    /// Returns `State`.
    pub fn state(&self) -> &State {
        self.handler.state()
    }

    /// Returns `NodeHandler`.
    pub fn handler(&self) -> &NodeHandler {
        &self.handler
    }

    /// Returns channel.
    pub fn channel(&self) -> ApiSender {
        ApiSender::new(self.channel.api_requests.0.clone())
    }
}<|MERGE_RESOLUTION|>--- conflicted
+++ resolved
@@ -31,16 +31,6 @@
 use std::collections::BTreeMap;
 use std::fmt;
 
-<<<<<<< HEAD
-use crypto::{self, PublicKey, SecretKey, Hash};
-use events::{Events, Reactor, NetworkConfiguration, Event, EventsConfiguration, Channel,
-             MioChannel, Network, EventLoop, Milliseconds, EventHandler, Result as EventsResult,
-             Error as EventsError};
-use blockchain::{SharedNodeState, Blockchain, Schema, GenesisConfig, Transaction, ApiContext};
-use messages::{Connect, RawMessage, Message};
-use api::{Api, public, private};
-use helpers::{Height, Round, ValidatorId};
-=======
 use crypto::{self, Hash, PublicKey, SecretKey};
 use blockchain::{ApiContext, Blockchain, GenesisConfig, Schema, SharedNodeState, Transaction};
 use api::{private, public, Api};
@@ -49,7 +39,6 @@
 use events::{HandlerPart, NetworkConfiguration, NetworkPart, TimeoutsPart};
 use events::error::{into_other, other_error, LogError, log_error};
 use helpers::{Height, Milliseconds, Round, ValidatorId};
->>>>>>> 00cf5720
 
 pub use self::state::{RequestData, State, TxPool, ValidatorState};
 pub use self::whitelist::Whitelist;
@@ -382,20 +371,13 @@
     }
 
     /// Sends the given message to a peer by its id.
-<<<<<<< HEAD
-    pub fn send_to_validator(&mut self, id: u32, message: &RawMessage) {
+    pub fn send_to_validator(&self, id: u32, message: &RawMessage) {
         if id as usize >= self.state.validators().len() {
             error!("Invalid validator id: {}", id);
         } else {
             let public_key = self.state.validators()[id as usize].consensus_key;
             self.send_to_peer(public_key, message);
         }
-=======
-    pub fn send_to_validator(&self, id: u32, message: &RawMessage) {
-        // TODO: check validator id
-        let public_key = self.state.validators()[id as usize].consensus_key;
-        self.send_to_peer(public_key, message);
->>>>>>> 00cf5720
     }
 
     /// Sends the given message to a peer by its public key.
@@ -420,18 +402,10 @@
     }
 
     /// Broadcasts given message to all peers.
-<<<<<<< HEAD
     pub fn broadcast(&mut self, message: &Message) {
         for conn in self.state.peers().values() {
-            trace!("Send to address: {}", conn.addr());
-            self.channel.send_to(&conn.addr(), message.raw().clone());
-=======
-    // TODO: use Into<RawMessage>
-    pub fn broadcast(&self, message: &RawMessage) {
-        for conn in self.state.peers().values() {
             let addr = conn.addr();
-            self.send_to_addr(&addr, message);
->>>>>>> 00cf5720
+            self.send_to_addr(&addr, message.raw());
         }
     }
 
