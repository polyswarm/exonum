--- conflicted
+++ resolved
@@ -111,19 +111,6 @@
 extern crate serde;
 extern crate serde_json;
 
-<<<<<<< HEAD
-use exonum::blockchain::{ApiContext, Blockchain, Service, Transaction, GenesisConfig,
-                         SharedNodeState, ValidatorKeys};
-use exonum::crypto;
-// A bit hacky, `exonum::events` is hidden from docs.
-use exonum::events::{Event as ExonumEvent, EventHandler};
-use exonum::helpers::{Height, Round, ValidatorId};
-use exonum::messages::{Message, Propose, Precommit};
-use exonum::node::{ApiSender, NodeChannel, NodeHandler, Configuration, ListenerConfig,
-                   ServiceConfig, DefaultSystemState, State as NodeState, TransactionSend};
-use exonum::storage::{MemoryDB, Snapshot};
-=======
->>>>>>> 0aa5213c
 use futures::Stream;
 use futures::executor::{self, Spawn};
 use futures::sync::mpsc;
@@ -135,9 +122,6 @@
 use router::Router;
 use serde::{Deserialize, Serialize};
 
-<<<<<<< HEAD
-mod checkpoint_db;
-=======
 use std::collections::BTreeMap;
 use std::sync::{Arc, RwLock, RwLockReadGuard};
 use std::fmt;
@@ -148,11 +132,11 @@
 use exonum::helpers::{Height, Round, ValidatorId};
 use exonum::messages::{Message, Precommit, Propose};
 use exonum::node::{ApiSender, ExternalMessage, State as NodeState, TransactionSend, TxPool};
-use exonum::storage::{Database, MemoryDB, Snapshot};
+use exonum::storage::{MemoryDB, Snapshot};
 
 #[macro_use]
 mod macros;
->>>>>>> 0aa5213c
+mod checkpoint_db;
 pub mod compare;
 mod greedy_fold;
 
@@ -160,33 +144,8 @@
 pub use greedy_fold::GreedilyFoldable;
 pub use compare::ComparableSnapshot;
 
-<<<<<<< HEAD
 use checkpoint_db::{CheckpointDb, CheckpointDbHandler};
 
-const STATE_UPDATE_TIMEOUT: u64 = 10_000;
-
-/// Macro allowing to create `Vec<Box<Transaction>>` from transaction references. Can be used for
-/// `TestHarness.probe_all()`, among other things.
-///
-/// As the macro syntax implies, the transactions are not consumed; they are rather cloned before
-/// being put into `Box`es.
-///
-/// # Examples
-///
-/// ```ignore
-/// let tx = TxCreateWallet::new(..);
-/// let other_tx = TxTransfer::new(..);
-/// let txs = txvec![&tx, &other_tx];
-/// ```
-#[macro_export]
-macro_rules! txvec {
-    ($(&$tx:ident),+ $(,)*) => {
-        vec![$(Box::new($tx.clone()) as Box<exonum::blockchain::Transaction>,)+]
-    };
-}
-
-=======
->>>>>>> 0aa5213c
 /// Emulated test network.
 #[derive(Debug)]
 pub struct TestNetwork {
@@ -369,27 +328,6 @@
     }
 }
 
-<<<<<<< HEAD
-/// Builder for `TestHarness`.
-pub struct TestHarnessBuilder {
-    blockchain: Blockchain,
-    db_handler: CheckpointDbHandler<MemoryDB>,
-    validator_count: u16,
-}
-
-impl TestHarnessBuilder {
-    fn with_services<I>(services: I) -> Self
-    where
-        I: IntoIterator<Item = Box<Service>>,
-    {
-        let db = CheckpointDb::new(MemoryDB::new());
-        let db_handler = db.handler();
-        let blockchain = Blockchain::new(Box::new(db), services.into_iter().collect());
-        TestHarnessBuilder {
-            blockchain,
-            db_handler,
-            validator_count: 1,
-=======
 impl From<TestNode> for ValidatorKeys {
     fn from(node: TestNode) -> Self {
         node.public_keys()
@@ -468,7 +406,6 @@
             validators: vec![TestNode::new_validator(ValidatorId(0))],
             services: Vec::new(),
             us,
->>>>>>> 0aa5213c
         }
     }
 
@@ -497,62 +434,28 @@
     /// Creates the testkit.
     pub fn create(self) -> TestKit {
         crypto::init();
-<<<<<<< HEAD
-        TestHarness::assemble(
-            self.blockchain.clone(),
-            self.db_handler.clone(),
-            TestNetwork::new(self.validator_count),
-=======
-        let db = MemoryDB::new();
         TestKit::assemble(
-            Box::new(db),
             self.services,
             TestNetwork {
                 us: self.us,
                 validators: self.validators,
             },
->>>>>>> 0aa5213c
         )
     }
 }
 
 /// Testkit for testing blockchain services. It offers simple network configuration emulation
 /// (with no real network setup).
-<<<<<<< HEAD
-pub struct TestHarness {
-    handler: NodeHandler,
-    db_handler: CheckpointDbHandler<MemoryDB>,
-    channel: NodeChannel,
-    api_context: ApiContext,
-=======
 pub struct TestKit {
     blockchain: Blockchain,
+    db_handler: CheckpointDbHandler<MemoryDB>,
     events_stream: Spawn<Box<Stream<Item = (), Error = ()>>>,
->>>>>>> 0aa5213c
     network: TestNetwork,
     api_sender: ApiSender,
     mempool: TxPool,
     cfg_proposal: Option<ConfigurationProposalState>,
 }
 
-<<<<<<< HEAD
-impl TestHarness {
-    /// Initializes a harness with a blockchain that hosts a given set of services.
-    /// The blockchain uses `MemoryDB` for storage.
-    pub fn with_services<I>(services: I) -> TestHarnessBuilder
-    where
-        I: IntoIterator<Item = Box<Service>>,
-    {
-        TestHarnessBuilder::with_services(services)
-    }
-
-    fn assemble(
-        mut blockchain: Blockchain,
-        db_handler: CheckpointDbHandler<MemoryDB>,
-        network: TestNetwork,
-    ) -> Self {
-        let genesis = network.config();
-=======
 impl fmt::Debug for TestKit {
     fn fmt(&self, f: &mut fmt::Formatter) -> Result<(), fmt::Error> {
         f.debug_struct("TestKit")
@@ -565,12 +468,15 @@
 }
 
 impl TestKit {
-    fn assemble(db: Box<Database>, services: Vec<Box<Service>>, network: TestNetwork) -> Self {
+    fn assemble(services: Vec<Box<Service>>, network: TestNetwork) -> Self {
         let api_channel = mpsc::channel(1_000);
         let api_sender = ApiSender::new(api_channel.0.clone());
 
+        let db = CheckpointDb::new(MemoryDB::new());
+        let db_handler = db.handler();
+
         let mut blockchain = Blockchain::new(
-            db,
+            Box::new(db),
             services,
             *network.us().service_keypair().0,
             network.us().service_keypair().1.clone(),
@@ -578,7 +484,6 @@
         );
 
         let genesis = network.genesis_config();
->>>>>>> 0aa5213c
         blockchain.create_genesis_block(genesis.clone()).unwrap();
 
         let mempool = Arc::new(RwLock::new(BTreeMap::new()));
@@ -606,23 +511,9 @@
 
         TestKit {
             blockchain,
-<<<<<<< HEAD
-            listen_address,
-            channel.node_sender(),
-            system_state,
-            config,
-            api_state,
-        );
-
-        TestHarness {
-            handler,
             db_handler,
-            channel,
-            api_context,
-=======
             api_sender,
             events_stream,
->>>>>>> 0aa5213c
             network,
             mempool: Arc::clone(&mempool),
             cfg_proposal: None,
@@ -663,7 +554,7 @@
     /// Rolls the blockchain back for a certain number of blocks
     pub fn rollback(&mut self, blocks: usize) {
         assert!(
-            (blocks as u64) < self.state().height().0,
+            (blocks as u64) <= self.height().0,
             "Cannot rollback past genesis block"
         );
         self.db_handler.rollback(blocks);
@@ -676,75 +567,20 @@
     ///
     /// # Panics
     ///
-<<<<<<< HEAD
-    /// If there are duplicate transactions.
-    pub fn probe_all<I>(&mut self, transactions: I) -> Box<Snapshot>
-    where
-        I: IntoIterator<Item = Box<Transaction>>,
-    {
-        use std::collections::BTreeSet;
-        use std::iter::FromIterator;
-=======
     /// - Panics if there are duplicate transactions.
-    pub fn probe_all(&self, transactions: Vec<Box<Transaction>>) -> Box<Snapshot> {
-        let validator_id = self.network().us().validator_id().expect(
-            "Tested node is not a validator",
-        );
-        let height = self.height().next();
-
-        let (transaction_map, hashes) = {
-            let mut transaction_map = BTreeMap::new();
-            let mut hashes = Vec::with_capacity(transactions.len());
-
-            let core_schema = CoreSchema::new(self.snapshot());
-            let committed_txs = core_schema.transactions();
->>>>>>> 0aa5213c
-
-        let transactions = transactions.into_iter();
-        let mut tx_hashes = Vec::with_capacity(transactions.size_hint().0);
-
-        let api = self.api();
-        for tx in transactions {
-            tx_hashes.push(tx.hash());
-            api.send_boxed(tx);
-        }
-        self.poll_events();
-
-        let tx_hashes: Vec<_> = {
-            let mempool = self.state().transactions().read().expect(
-                "Cannot acquire read lock on mempool",
-            );
-            tx_hashes
-                .into_iter()
-                .filter(|h| mempool.contains_key(h))
-                .collect()
-        };
-<<<<<<< HEAD
-        let tx_hash_set = BTreeSet::from_iter(tx_hashes.clone());
-        assert_eq!(
-            tx_hash_set.len(),
-            tx_hashes.len(),
-            "Duplicate transactions in probe"
-        );
-
-        self.do_create_block(&tx_hashes);
-
+    pub fn probe_all(&mut self, transactions: Vec<Box<Transaction>>) -> Box<Snapshot> {
+        // Filter out already committed transactions; otherwise,
+        // `create_block_with_transactions()` will panic.
+        let schema = CoreSchema::new(self.snapshot());
+        let uncommitted_txs: Vec<_> = transactions
+            .into_iter()
+            .filter(|tx| !schema.transactions().contains(&tx.hash()))
+            .collect();
+
+        self.create_block_with_transactions(uncommitted_txs);
         let snapshot = self.snapshot();
         self.rollback(1);
         snapshot
-=======
-
-        let (_, patch) = self.blockchain.create_patch(
-            validator_id,
-            height,
-            &hashes,
-            &transaction_map,
-        );
-
-        let mut fork = self.blockchain.fork();
-        fork.merge(patch);
-        Box::new(fork)
->>>>>>> 0aa5213c
     }
 
     /// Executes a transaction given the current state of the blockchain but does not
